import math
import os
from collections import Counter
from collections.abc import Callable

import lightning.pytorch as pl
import numpy as np
import pandas as pd
import scipy.sparse as sp
import torch
import torch.distributed as td
from torch.utils.data import DataLoader, get_worker_info

import anndata
from protoplast.patches.anndata_read_h5ad_backed import apply_read_h5ad_backed_patch
from protoplast.patches.anndata_remote import apply_file_backing_patch

from .strategy import ShuffleStrategy, SplitInfo

apply_file_backing_patch()
apply_read_h5ad_backed_patch()


def cell_line_metadata_cb(ad: anndata.AnnData, metadata: dict):
    """
    Example callback for adding cell line metadata when you use this
    with DistributedAnnDataset it will automatically assign all of the key
    and values to an instance variable
    for example metadata["cell_lines"] will be avaliable as self.cell_lines
    in DistributedAnnDataset where you can use it for transformation
    """
    metadata["cell_lines"] = ad.obs["cell_line"].cat.categories.to_list()
    metadata["num_genes"] = ad.var.shape[0]
    metadata["num_classes"] = len(metadata["cell_lines"])


class DistributedAnnDataset(torch.utils.data.IterableDataset):
    def __init__(
        self,
        file_paths: list[str],
        indices: list[list[int]],
        metadata: dict,
        sparse_key: str,
        mini_batch_size: int = None,
    ):
        # use first file as reference first
        self.files = file_paths
        self.sparse_key = sparse_key
        self.X = None
        self.ad = None
        # map each gene to an index
        for k, v in metadata.items():
            setattr(self, k, v)
        self.metadata = metadata
        self.batches = indices
        self.mini_batch_size = mini_batch_size

    @classmethod
    def create_distributed_ds(cls, indices: SplitInfo, sparse_key: str, mode: str = "train", **kwargs):
        """
        indices is in the following format
        {
            "files": [path to anndata must correspond to indices],
            "train_indices": [[correspond to files[0]], [correspond to files[i]] ],
            "test_indices": [[correspond to files[0]], [correspond to files[i]] ],
            "metadata": {
                ...,
                depends on metadata_cb read more on cell_line_metadata_cb
            }
        }
        """
        indices = indices.to_dict() if isinstance(indices, SplitInfo) else indices
        return cls(
            indices["files"],
            indices[f"{mode}_indices"],
            indices["metadata"],
            sparse_key,
            mini_batch_size=indices.get("mini_batch_size"),
            **kwargs,
        )

    def _init_rank(self):
        worker_info = get_worker_info()
        if worker_info is None:
            self.wid = 0
            self.nworkers = 1
        else:
            self.wid = worker_info.id
            self.nworkers = worker_info.num_workers
        try:
            w_rank = td.get_rank()
            w_size = td.get_world_size()
        except ValueError:
            w_rank = -1
            w_size = -1
        if w_rank >= 0:
            self.ray_rank = w_rank
            self.ray_size = w_size
        else:
            self.ray_rank = 0
            self.ray_size = 1
        self.global_rank = self.ray_rank * self.nworkers + self.wid
        self.total_workers = self.ray_size * self.nworkers

    def _process_sparse(self, mat) -> torch.Tensor:
        if sp.issparse(mat):
            return torch.sparse_csr_tensor(
                torch.from_numpy(mat.indptr).long(),
                torch.from_numpy(mat.indices).long(),
                torch.from_numpy(mat.data).float(),
                mat.shape,
            )
        return torch.from_numpy(mat).float()

    def _get_mat_by_range(self, ad: anndata.AnnData, start: int, end: int) -> sp.csr_matrix:
        if self.sparse_key == "X":
            return ad.X[start:end]
        elif "layers" in self.sparse_key:
            _, attr = self.sparse_key.split(".")
            return ad.layers[attr][start:end]
        else:
            raise Exception("Sparse key not supported")

    def transform(self, start: int, end: int):
        # by default we just return the matrix
        # sometimes, the h5ad file stores X as the dense matrix,
        # so we have to make sure it is a sparse matrix before returning
        # the batch item
        if self.X is None:
            # we don't have the X upstream, so we have to incurr IO to fetch it
            self.X = self._get_mat_by_range(self.ad, start, end)
        X = self._process_sparse(self.X)
        return X

    def __len__(self):
<<<<<<< HEAD
        total_sample = sum(end - start for i in range(len(self.files)) for start, end in self.batches[i])
        return total_sample // self.mini_batch_size + 1
=======
        if self.mini_batch_size:
            total_sample = sum(end - start for i in range(len(self.files)) for start, end in self.batches[i])
            return math.ceil(total_sample / self.mini_batch_size)
        return sum(1 for i in range(len(self.files)) for start, end in self.batches[i])
>>>>>>> 8cce00a0

    def __iter__(self):
        self._init_rank()
        gidx = 0
        total_iter = 0
        for fidx, f in enumerate(self.files):
            self.ad = anndata.read_h5ad(f, backed="r")
            for start, end in self.batches[fidx]:
                if not (gidx % self.total_workers) == self.global_rank:
                    gidx += 1
                    continue
                X = self._get_mat_by_range(self.ad, start, end)
                self.X = X
                if self.mini_batch_size is None:
                    # not fetch-then-batch approach, we yield everything
                    yield self.transform(start, end)
                    total_iter += 1
                else:
                    # fetch-then-batch approach
                    for i in range(0, X.shape[0], self.mini_batch_size):
                        # index on the X coordinates
                        b_start, b_end = i, min(i + self.mini_batch_size, X.shape[0])
                        # index on the adata coordinates
                        global_start, global_end = start + i, min(start + i + self.mini_batch_size, end)
                        self.X = X[b_start:b_end]
                        yield self.transform(global_start, global_end)
                        total_iter += 1
                gidx += 1


class DistributedFileSharingAnnDataset(DistributedAnnDataset):
    def __init__(self, file_paths, indices, metadata, sparse_key, max_open_files: int = 3):
        super().__init__(file_paths, indices, metadata, sparse_key)
        self.max_open_files = max_open_files
        self.fptr = dict()
        self.sample_ptr = Counter()
        self.buf_ptr = Counter()
        self.fptr_buf = dict()
        self.file_idx = {f: i for i, f in enumerate(self.files)}
        self.current_files = set()
        self.current_fp_idx = -1

    def __len__(self):
        return sum(end - start for i in range(len(self.files)) for start, end in self.batches[i])

    @staticmethod
    def _safe_index(obj, idx):
        if isinstance(obj, (pd.DataFrame | pd.Series)):
            return obj.iloc[idx]
        else:
            return obj[idx]

    def _get_data(self, idx, data):
        if (type(data) is list) or (type(data) is tuple):
            yield tuple(self._safe_index(d, idx) for d in data)
        elif isinstance(data, dict):
            yield {k: self._safe_index(v, idx) for k, v in data.items()}
        elif isinstance(data, torch.Tensor):
            yield data[idx]
        else:
            raise ValueError("Unsupported data type")

    def _init_buffer(self, f):
        start, end = self.batches[self.file_idx[f]][self.buf_ptr[f]]
        self.ad = self.fptr[f]
        # can add code to support multiple buffer if require more randomness and shard it
        # during each iteration but for Tahoe this is good enough
        self.fptr_buf[f] = self.transform(start, end)

    def _get_batch_size(self, f):
        start, end = self.batches[self.file_idx[f]][self.buf_ptr[f]]
        return end - start

    def __len__(self):
        return sum(end - start for i in range(len(self.files)) for start, end in self.batches[i])

    def __iter__(self):
        self._init_rank()
        for i, f in enumerate(self.files):
            if i < self.max_open_files:
                self.fptr[f] = anndata.read_h5ad(f, backed="r")
                self.current_files.add(f)
                self.current_fp_idx = i
                self._init_buffer(f)
        while len(self.current_files) > 0:
            for f in list(self.current_files):
                if (self.sample_ptr[f] % self.total_workers) == self.global_rank:
                    yield from self._get_data(self.sample_ptr[f], self.fptr_buf[f])
                self.sample_ptr[f] += 1
                if self.sample_ptr[f] >= self._get_batch_size(f):
                    if self.buf_ptr[f] >= len(self.batches[self.file_idx[f]]) - 1:
                        # removing current file
                        del self.fptr[f]
                        del self.fptr_buf[f]
                        del self.sample_ptr[f]
                        del self.buf_ptr[f]
                        self.current_files.remove(f)
                        # replacing with new file if exist
                        if self.current_fp_idx < len(self.files):
                            new_file = self.files[self.current_fp_idx]
                            self.fptr[new_file] = anndata.read_h5ad(new_file, backed="r")
                            self.current_files.add(new_file)
                            self.current_fp_idx += 1
                            self._init_buffer(new_file)
                        break
                    self.sample_ptr[f] = 0
                    self.buf_ptr[f] += 1
                    self._init_buffer(f)


class DistributedCellLineAnnDataset(DistributedAnnDataset):
    """
    Example of how to extend DistributedAnnDataset to adapt it for cell line linear
    classification model here self.cell_lines is available through writing the
    metadata_cb correctly
    """

    def transform(self, start: int, end: int):
        X = super().transform(start, end)
        line_ids = self.ad.obs["cell_line"].iloc[start:end]
        line_idx = np.searchsorted(self.cell_lines, line_ids)
        return X, torch.tensor(line_idx)


class AnnDataModule(pl.LightningDataModule):
    def __init__(
        self,
        indices: dict,
        dataset: DistributedAnnDataset,
        prefetch_factor: int,
        sparse_key: str,
        shuffle_strategy: ShuffleStrategy,
        before_dense_cb: Callable[[torch.Tensor, str | int], torch.Tensor] = None,
        after_dense_cb: Callable[[torch.Tensor, str | int], torch.Tensor] = None,
        **kwargs,
    ):
        super().__init__()
        self.indices = indices
        self.dataset = dataset
        num_threads = int(os.environ.get("OMP_NUM_THREADS", os.cpu_count()))
        self.loader_config = dict(
            num_workers=num_threads,
        )
        if num_threads > 0:
            self.loader_config["prefetch_factor"] = prefetch_factor
            self.loader_config["persistent_workers"] = True
        if shuffle_strategy.is_mixer:
            self.loader_config["batch_size"] = shuffle_strategy.mini_batch_size
            self.loader_config["collate_fn"] = shuffle_strategy.mixer
            self.loader_config["drop_last"] = True
        else:
            self.loader_config["batch_size"] = None
        self.sparse_key = sparse_key
        self.before_dense_cb = before_dense_cb
        self.after_dense_cb = after_dense_cb
        self.kwargs = kwargs

    def setup(self, stage):
        # this is not necessary but it is here in case we want to download data to local node in the future
        if stage == "fit":
            self.train_ds = self.dataset.create_distributed_ds(self.indices, self.sparse_key, **self.kwargs)
            self.val_ds = self.dataset.create_distributed_ds(self.indices, self.sparse_key, "val", **self.kwargs)
        if stage == "test":
            self.val_ds = self.dataset.create_distributed_ds(self.indices, self.sparse_key, "test", **self.kwargs)
        if stage == "predict":
            self.predict_ds = self.dataset.create_distributed_ds(self.indices, self.sparse_key, **self.kwargs)

    def train_dataloader(self):
        return DataLoader(self.train_ds, **self.loader_config)

    def val_dataloader(self):
        return DataLoader(self.val_ds, **self.loader_config)

    def test_dataloader(self):
        # for now not support testing for splitting will support it soon in the future
        return DataLoader(self.val_ds, **self.loader_config)

    def predict_dataloader(self):
        return DataLoader(self.predict_ds, **self.loader_config)

    def densify(self, x, idx: str | int = None):
        if isinstance(x, torch.Tensor):
            if self.before_dense_cb:
                x = self.before_dense_cb(x, idx)
            if x.is_sparse or x.is_sparse_csr:
                if x.shape[0] <= 256 and not self.after_dense_cb:
                    x = x.to_dense()
            if self.after_dense_cb:
                x = self.after_dense_cb(x, idx)
        return x

    def on_after_batch_transfer(self, batch, dataloader_idx):
        if (type(batch) is list) or (type(batch) is tuple):
            return [self.densify(d, i) for i, d in enumerate(batch)]
        elif isinstance(batch, dict):
            return {k: self.densify(v, k) for k, v in batch.items()}
        elif isinstance(batch, torch.Tensor):
            return self.densify(batch)
        else:
            return batch<|MERGE_RESOLUTION|>--- conflicted
+++ resolved
@@ -133,15 +133,10 @@
         return X
 
     def __len__(self):
-<<<<<<< HEAD
-        total_sample = sum(end - start for i in range(len(self.files)) for start, end in self.batches[i])
-        return total_sample // self.mini_batch_size + 1
-=======
         if self.mini_batch_size:
             total_sample = sum(end - start for i in range(len(self.files)) for start, end in self.batches[i])
             return math.ceil(total_sample / self.mini_batch_size)
         return sum(1 for i in range(len(self.files)) for start, end in self.batches[i])
->>>>>>> 8cce00a0
 
     def __iter__(self):
         self._init_rank()
